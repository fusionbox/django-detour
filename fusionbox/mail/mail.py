"""
"""

import re
import os.path

import yaml
import markdown

from django.template.loader import get_template
from django.template import Context
from django.contrib.sites.models import Site
from django.core.mail import EmailMultiAlternatives
from django.utils.safestring import mark_safe

from django.conf import settings

try:
    EMAIL_LAYOUT = settings.EMAIL_LAYOUT
except AttributeError:
    EMAIL_LAYOUT = None

# Where should attachment locations be relative to?
# Allows you to say::
#
#       attachments: ['foo.pdf']
#
<<<<<<< HEAD
#
=======
>>>>>>> c57884cd
# In your email template.
EMAIL_ATTACHMENT_ROOT = getattr(
        settings,
        'EMAIL_ATTACHMENT_ROOT',
        os.path.join(settings.PROJECT_PATH, '../attachments/'))


def create_markdown_mail(template,
                       context,
                       to=None,
                       subject=None,
                       from_address=settings.SERVER_EMAIL,
                       layout=EMAIL_LAYOUT):
    """
    Creates a message from a markdown template and returns it as an
    ``EmailMultiAlternatives`` object.
    """
    if layout is None:
        raise ValueError('layout was not defined by settings.EMAIL_LAYOUT and none was provided')

    meta, raw, html = render_template(template, context, layout)

    # this lets the template override the caller
    subject = meta.get('subject', subject)
    if not subject:
        raise Exception("Template didn't give a subject and neither did you")

    to = meta.get('to', to)
    if not to:
        raise Exception("Template didn't give a to and neither did you")
    if isinstance(to, basestring):
        to = (to,)

    from_address = meta.get('from', from_address)

    msg = EmailMultiAlternatives(subject, raw, from_address, to)
    for attachment in meta.get('attachments', []):
        if isinstance(attachment, basestring):
            # filename
            msg.attach_file(os.path.join(EMAIL_ATTACHMENT_ROOT, attachment))
        else:
            msg.attach(*attachment)
    msg.attach_alternative(html, 'text/html')

    return msg


def send_markdown_mail(*args, **kwargs):
    """
    Wrapper around :func:`create_markdown_mail` that creates and sends the
    message in one step.
    """
    msg = create_markdown_mail(*args, **kwargs)
    return msg.send()


def render_template(template, context, layout):
    """
    With a markdown template, a context to render it in, and a layout to
    generate html from it, a 3-tuple of
    (metadata, markdown content, html content) is returned.
    """

    t = get_template(template)
    if not isinstance(context, Context):
        context = Context(context)

    if 'site' not in context and 'django.contrib.sites' in settings.INSTALLED_APPS:
        context['site'] = Site.objects.get_current()

    raw = t.render(context)
    meta, md = extract_frontmatter(raw)

    context.push()
    context['content'] = mark_safe(markdown.markdown(md, ['extra']))

    t = get_template(layout)
    html = t.render(context)

    context.pop()

    return (meta, md, html)


front_matter_re = re.compile('(\s*\n)?^---\n(.*)\n---$\n*', re.MULTILINE | re.DOTALL)


def extract_frontmatter(str):
    r"""
    Given a string with YAML style front matter, returns the parsed header and
    the rest of the string in a 2-tuple.

    >>> extract_frontmatter('---\nfoo: bar\n---\nbody content\n')
    ({'foo': 'bar'}, 'body content\n')
    """

    matches = front_matter_re.match(str)
    if matches:
        meta = yaml.load(matches.group(2))
    else:
        meta = {}
    return (meta, front_matter_re.sub('', str))<|MERGE_RESOLUTION|>--- conflicted
+++ resolved
@@ -25,10 +25,6 @@
 #
 #       attachments: ['foo.pdf']
 #
-<<<<<<< HEAD
-#
-=======
->>>>>>> c57884cd
 # In your email template.
 EMAIL_ATTACHMENT_ROOT = getattr(
         settings,
