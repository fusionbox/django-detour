from decimal import Decimal, ROUND_HALF_UP, InvalidOperation
import random

# `setlocale` is not threadsafe
import locale
locale.setlocale(locale.LC_ALL, 'en_US.UTF-8')

import re
import warnings
import calendar

inflect = None
try:
    import inflect
    inflect = inflect.engine()
except ImportError:
    pass

from django import template
from django.conf import settings
from django.forms.models import model_to_dict

from BeautifulSoup import BeautifulSoup
from django.utils import simplejson
from django.utils.safestring import mark_safe
from django.contrib.humanize.templatetags.humanize import intcomma
from django.core.exceptions import ImproperlyConfigured

register = template.Library()


def addclass(elem, cls):
    elem['class'] = elem.get('class', '')
    elem['class'] += ' ' + cls if elem['class'] else cls


def is_here(current, url):
    """
    Determine if current is 'underneath' url.
    """
    if url == '/':
        return current == '/'
    if current.startswith(url):
        return True
    else:
        return False


class HighlighterBase(template.Node):
    """
    Base class for templatetags that highlight specific DOM elements.

    Child classes must implement a ``elems_to_highlight`` method, which should
    return a iterable of elements to modify.  Optionally, they can override the
    ``highlight`` method, which by default simply adds a class to the DOM
    elements.

    Each templatetag accepts an optional ``self.highlight_class`` parameter and
    all other options are stored in ``self.options``.  This behavior can be
    overriden by implementing the ``parse_options`` method.
    """
    def __init__(self, parser, token):
        self.parse_options(token.split_contents())

        self.nodelist = parser.parse(('endhighlight',))
        parser.delete_first_token()

    def parse_options(self, tokens):
        self.options = tokens[1:]
        try:
            self.highlight_class = self.options.pop(0).replace('"', '')
        except IndexError:
            self.highlight_class = None

    def elems_to_highlight(self, soup, context):
        """
        Returns an iterable of all DOM elements to be highlighted.

        Accepts a BeautifulSoup object of the HTML
        """
        raise NotImplemented

    def build_soup(self, context):
        content = self.nodelist.render(context)
        soup = BeautifulSoup(content)

        return soup

    def highlight(self, elem):
        addclass(elem, self.highlight_class)

    def render(self, context):
        soup = self.build_soup(context)

        try:
            for elem in self.elems_to_highlight(soup, context):
                self.highlight(elem)
        except ImproperlyConfigured as e:
            if settings.DEBUG:
                raise
            else:
                # This is because the django 500 error view does not use a
                # request context. We still need to be able to render some kind
                # of error page, so we'll just return our contents unchanged.
                warnings.warn(e.args[0])

        return str(soup)


class HighlightHereNode(HighlighterBase):
    """
    Filter the subnode's output to add a 'here' class to every anchor where
    appropriate, based on startswith matching.

    Given::

        {% highlight_here %}
            <a href="/" class="home">/</a>
            <a href="/blog/">blog</a>
        {% endhighlight %}

    If request.url is ``/``, the output is::

        <a href="/" class="home here">/</a>
        <a href="/blog/">blog</a>

    On ``/blog/``, it is::

        <a href="/" class="home">/</a>
        <a href="/blog/" class="here">blog</a>

    """
    def __init__(self, parser, token):
        super(HighlightHereNode, self).__init__(parser, token)

        self.highlight_class = self.highlight_class or 'here'

    def elems_to_highlight(self, soup, context):
        try:
            path = template.Variable(self.options[0]).resolve(context)
        except template.VariableDoesNotExist:
            path = self.options[0]
        except IndexError:
            if 'request' in context:
                path = context['request'].path
            else:
                raise ImproperlyConfigured(
                        "The request was not available in the context, please ensure that the request is made available in the context.")

        return (anchor for anchor in soup.findAll('a', {'href': True}) if is_here(path, anchor['href']))


register.tag("highlight_here", HighlightHereNode)


class HighlightHereParentNode(HighlightHereNode):
    """
    Adds a here class to the parent of the anchor link.  Useful for nested navs
    where highlight style might bubble upwards.

    Given::

        {% highlight_here_parent %}
         <ul>
            <li id="navHome" class="parent_home">
                <a href="/" class="home">/</a>
            </li>
            <li id="navblog" class="">
                <a href="/blog/">blog</a>
            </li>
         </ul>
        {% endhighlight %}

    If request.url is ``/``, the output is::

        <ul>
            <li id="navHome" class="parent_home here">
                <a href="/" class="home">/</a>
            </li>
            <li>
                <a href="/blog/">blog</a>
            </li>
        <ul>

    """
    def elems_to_highlight(self, soup, href):
        for anchor in super(HighlightHereParentNode, self).elems_to_highlight(soup, href):
            yield anchor.parent

register.tag("highlight_here_parent", HighlightHereParentNode)


@register.filter_function
def attr(obj, arg1):
    att, value = arg1.split("=")
    obj.field.widget.attrs[att] = value
    return obj


def more_json(obj):
    """
    Allows decimals and objects with `to_json` methods to be serialized.
    """
    if isinstance(obj, Decimal):
        return float(obj)
    if hasattr(obj, 'to_json'):
        return obj.to_json()
    raise TypeError("%r is not JSON serializable" % (obj,))


@register.filter
def json(a):
    """
    Output the json encoding of its argument.

    This will escape all the HTML/XML special characters with their unicode
    escapes, so it is safe to be output anywhere except for inside a tag
    attribute.

    If the output needs to be put in an attribute, entitize the output of this
    filter.
    """
    json_str = simplejson.dumps(a, default=more_json)

    # Escape all the XML/HTML special characters.
    escapes = ['<', '>', '&']
    for c in escapes:
        json_str = json_str.replace(c, r'\u%04x' % ord(c))

    # now it's safe to use mark_safe
    return mark_safe(json_str)
json.is_safe = True


@register.filter
def currency(dollars):
    """
    Takes a number and prints it as a price, with a dollar sign and two decimal
    places.

    Taken from:
    http://stackoverflow.com/a/2180209/1013960
    """
    dollars = float(dollars)

    return "$%s%s" % (intcomma(int(dollars)), ("%0.2f" % dollars)[-3:])


if hasattr(settings, 'FORMAT_TAG_ERROR_VALUE'):
    FORMAT_TAG_ERROR_VALUE = settings.FORMAT_TAG_ERROR_VALUE
else:
    FORMAT_TAG_ERROR_VALUE = 'error'


@register.filter
def us_dollars(value):
    """
    Returns the value formatted as whole US dollars.

    Example::

        if value = -20000
        {{ value|us_dollars }} => -$20,000
    """
    # Try to convert to Decimal
    try:
        value = Decimal(value).quantize(Decimal('1'), rounding=ROUND_HALF_UP)
    except InvalidOperation as e:
        if re.search('Invalid literal for Decimal', e[0]):
            return FORMAT_TAG_ERROR_VALUE
        else:
            raise e
    except TypeError:
        return FORMAT_TAG_ERROR_VALUE
    # Format as currency value
    return locale.currency(value, grouping=True)[:-3]


@register.filter
def us_cents(value, places=1):
    """
    Returns the value formatted as US cents.  May specify decimal places for
    fractional cents.

    ::

        # if value = -20.125
        {{ value|us_cents }} => -20.1 \u00a2

        # if value = 0.082
        {{ value|us_cents:3 }} => 0.082 \u00a2
    """
    # Try to convert to float
    try:
        value = float(value)
    except ValueError as e:
        if re.search('invalid literal for float', e[0]):
            return FORMAT_TAG_ERROR_VALUE
        else:
            raise e
    except TypeError:
        return FORMAT_TAG_ERROR_VALUE
    # Require places >= 0
    places = max(0, places)
    # Get negative sign
    sign = u'-' if value < 0 else u''
    # Get formatted value
    formatted = unicode(locale.format(
        '%0.' + str(places) + 'f',
        abs(value),
        grouping=True,
        ))
    # Return value with sign and cents symbol
    return sign + formatted + u'\u00a2'


@register.filter
def us_dollars_and_cents(value, cent_places=2):
    """
    Returns the value formatted as US dollars with cents.  May optionally
    include extra digits for fractional cents.  This is common when displaying
    utility rates, for instance.

    Example::

        # if value = -20000.125
        {{ value|us_dollars_and_cents }} => -$20,000.13

        # if value = 0.082  (8.2 cents)
        {{ value|us_dollars_and_cents:3 }} => $0.082
    """
    # Try to convert to Decimal
    try:
        value = Decimal(value).quantize(Decimal('1.' + '0' * cent_places), rounding=ROUND_HALF_UP)
    except InvalidOperation as e:
        if re.search('Invalid literal for Decimal', e[0]):
            return FORMAT_TAG_ERROR_VALUE
        else:
            raise e
    except TypeError:
        return FORMAT_TAG_ERROR_VALUE
    # Require cent_places >= 2
    if cent_places < 2:
        cent_places = 2
    # Get extra cent places if needed
    if cent_places > 2:
        extra_places = cent_places - 2
        extra_places = str(value)[-extra_places:]
    else:
        extra_places = ''
    # Format as currency value
    return locale.currency(value, grouping=True) + extra_places


@register.filter
def add_commas(value, round=0):
    """
    Add commas to a numeric value, while rounding it to a specific number of
    places.  Humanize's intcomma is not adequate since it does not allow
    formatting of real numbers.

    Example::

        # if value = 20000
        {{ value|add_commas }} => 20,000
        {{ value|add_commas:3 }} => 20,000.000

        # if value = 1234.5678
        {{ value|add_commas:2 }} => 1,234.57
    """
    # Decimals honor locale settings correctly
    try:
        value = Decimal(str(value))
    except InvalidOperation as e:
        if re.search('Invalid literal for Decimal', e[0]):
            return FORMAT_TAG_ERROR_VALUE
        else:
            raise e
    except TypeError:
        return FORMAT_TAG_ERROR_VALUE
    # Round the value
    if round > 0:
        format = Decimal('1.' + round * '0')
    else:
        format = Decimal('1')
    value = value.quantize(format, rounding=ROUND_HALF_UP)
    # Locale settings properly format Decimals with commas
    # Super gross, but it works for both 2.6 and 2.7.
    return locale.format("%." + str(round) + "f", value, grouping=True)


@register.filter
def naturalduration(time, show_minutes=None):
    """
    Displays a time delta in a form that is more human-readable.  Accepts a
    datetime.timedelta object.  Microseconds in timedelta objects are ignored.
    The `show_minutes` argument specifies whether or not to include the number
    of minutes in the display.  If it evaluates to false, minutes are not
    included and are rounded into the number of hours.

    Example:
        if time = datetime.timedelta(2, 7280, 142535)
        {{ time|naturalduration }} => 2 days, 2 hours
        {{ time|naturalduration:"minutes" }} => 2 days, 2 hours, 1 minute
    """
    days = time.days
    hours = int(time.seconds / 3600) if show_minutes else int(round(time.seconds / 3600.0))
    minutes = int((time.seconds % 3600) / 60) if show_minutes else 0

    display = []
    if days:
        display.append('{0} days'.format(days))
    if hours:
        display.append('{0} hours'.format(hours))
    if minutes:
        display.append('{0} minutes'.format(minutes))

    return ', '.join(display)


@register.filter
def pluralize_with(count, noun):
    """
    Pluralizes ``noun`` depending on ``count``.  Returns only the
    noun, either pluralized or not pluralized.

    Usage::

        {{ number_of_cats|pluralize_with:"cat" }}

        # Outputs::
        # number_of_cats == 0: "0 cats"
        # number_of_cats == 1: "1 cat"
        # number_of_cats == 2: "2 cats"

    Requires the ``inflect`` module.  If it isn't available, this filter
    will not be loaded.
    """
    if not inflect:
        raise ImportError('"inflect" module is not available.  Install using `pip install inflect`.')

    return str(count) + " " + inflect.plural(noun, count)


<<<<<<< HEAD
@register.filter
def month_name(month_number):
    return calendar.month_name[month_number]

@register.filter('model_to_dict')
def model_to_dict_filter(instance, fields=None):
    """
    Given a model instance, returns the items() of its dictionary
    representation.

    Good for form emails::

        {% for name, value in model_instance|model_to_dict:"name,comment" %}
        {{ name }}: {{ value }
        {% endfor %}
    """

    if fields:
        fields = fields.split(',')
    data_dict = model_to_dict(instance, fields=fields)
    if fields:
        # put fields in order
        return [(k, data_dict[k]) for k in fields]
    else:
        return data_dict.items()
=======
class NodeListNode(template.Node):
    """
    Registered tags are expected to return an instance of template.Node or a
    subclass thereof.

    An instance of this class accepts a nodelist on initialization and simply
    renders the nodelist as render is called.
    """

    def render(self, context):
        """
        Simply renders :self.nodelist
        """
        return self.nodelist.render(context)

    def __init__(self, nodelist):
        self.nodelist = nodelist


class ChoiceNode(template.Node):
    """
    ``ChoiceNode`` is a lightwrapper around other nodes.  Wrapping nodes around a
    ``choice`` tag flags them for randomization.  The wrapped nodes are placed in
    an instance property called ``contents``.  During render, ``ChoiceNode`` will
    simply call render on its ``contents`` property.

    It also supplies one helper classmethod ``collect_choices`` that accepts a
    parser and returns a list of all the ``Choice`` nodes.
    """

    def render(self, context):
        """
        Will just call ``render`` on this nodes inner contents, raising the
        appropriate exceptions from Django's template system.
        """
        return self.contents.render(context)

    def __init__(self, parser):
        """
        Accepts a template parser object.  During ``__init__``, the inner content
        nodes are parsed and placed into an instance property.
        """
        self.contents = parser.parse(('endchoice',))
        parser.delete_first_token()

    @classmethod
    def collect_choices(cls, parser, endtag='endrandom'):
        """
        Parses until ``endrandom`` tag is found, filtering out any non-Choice
        nodes.
        """
        return filter(
                lambda node: node.__class__ is cls,
                parser.parse((endtag,))
                )


@register.tag
def choice(parser, token):
    """
    Returns a ``ChoiceNode``
    """
    return ChoiceNode(parser)


@register.tag
def random_choice(parser, token):
    """
    Randomly orders each choice node.  If an integer is supplied as an
    argument, we will limit our choices to that number.  A special argument
    value, "all", will randomly sort all the choices without limit.
    "all" is the default behavior.

    ::

    {% random %}
    {% choice %}A{% endchoice %}
    {% choice %}B{% endchoice %}
    {% choice %}C{% endchoice %}
    {% endrandom %}

    If R = random.choice
    Outputs: R({A, B, C})

    {% random 2 %}
    {% choice %}A{% endchoice %}
    {% choice %}B{% endchoice %}
    {% choice %}C{% endchoice %}
    {% endrandom %}

    If R = random.choice
    r1 = R({A, B, C})
    r2 = R({A, B, C} - r1)

    Outputs: r1 || r2, where '||' is string concat.
    """
    tag_tokens = token.split_contents()
    # Collect nodes into a list.
    nodelist = parser.parse(('endrandom',))
    # Filter out the choice nodes, preserving their index in the nodelist.
    choices = filter(
            lambda node: node[1].__class__ is ChoiceNode,
            enumerate(nodelist)
            )
    # Collect limit argument
    try:
        limit = int(tag_tokens[1])
    except ValueError:
            raise template.TemplateSyntaxError(
                    u"Argument to random tag must be an integer. \
                            Received %s." % tag_tokens[1])
    except IndexError:
        limit = len(choices)
    # After collecting the choice nodes, set them as None in the
    # original nodelist. We are essentially marking them for later as "do not
    # use".
    for choice in choices:
        nodelist[choice[0]] = None
    parser.delete_first_token()
    # Shuffle indices and assign each choice node a new index.
    indexes = [i[0] for i in choices]
    indexes.sort()
    random.shuffle(choices)
    new_order_choices = zip(indexes, choices)
    # Iterate over choices in their new order, setting them in the nodelist
    for cnt, choice in enumerate(new_order_choices):
        if cnt >= limit:
            break
        nodelist[choice[0]] = choice[1][1]
    # Return a "NodeListNode" of all items in nodelist that have been reset.
    new_nodelist = template.NodeList(
            [node for node in nodelist if node is not None])
    return NodeListNode(new_nodelist)

register.tag("random", random_choice)
>>>>>>> db94b4e4
<|MERGE_RESOLUTION|>--- conflicted
+++ resolved
@@ -442,10 +442,10 @@
     return str(count) + " " + inflect.plural(noun, count)
 
 
-<<<<<<< HEAD
 @register.filter
 def month_name(month_number):
     return calendar.month_name[month_number]
+
 
 @register.filter('model_to_dict')
 def model_to_dict_filter(instance, fields=None):
@@ -468,7 +468,8 @@
         return [(k, data_dict[k]) for k in fields]
     else:
         return data_dict.items()
-=======
+
+
 class NodeListNode(template.Node):
     """
     Registered tags are expected to return an instance of template.Node or a
@@ -603,5 +604,4 @@
             [node for node in nodelist if node is not None])
     return NodeListNode(new_nodelist)
 
-register.tag("random", random_choice)
->>>>>>> db94b4e4
+register.tag("random", random_choice)