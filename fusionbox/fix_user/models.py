--- conflicted
+++ resolved
@@ -34,7 +34,6 @@
 UserCreationForm.base_fields['username'].error_messages['invalid'] = _(u'Enter a valid e-mail address.')
 UserCreationForm.base_fields['username'].help_text = _("Required. 255 characters or fewer. Must be a valid email address")
 
-
 from django.contrib.auth.forms import UserChangeForm
 
 UserChangeForm.base_fields['username'].label = _('Email')
@@ -45,35 +44,6 @@
 UserChangeForm.base_fields['username'].error_messages['invalid'] = _(u'Enter a valid e-mail address.')
 UserChangeForm.base_fields['username'].help_text = _("Required. 255 characters or fewer. Must be a valid email address")
 
-<<<<<<< HEAD
-UserChangeForm.base_fields['email'].max_length = 255
-UserChangeForm.base_fields['email'].widget.attrs['maxlength'] = 255 # html
-UserChangeForm.base_fields['email'].validators[0].limit_value = 255
-
-
-def punch_save(cls):
-    old_save = cls.save
-    def save(self, commit=True, *args, **kwargs):
-        """
-        Copies username into email to insure they always match
-        """
-        obj = old_save(self, commit=False, *args, **kwargs)
-        obj.email = obj.username
-        if commit:
-            obj.save()
-        return obj
-    cls.save = save
-
-punch_save(UserCreationForm)
-punch_save(UserChangeForm)
-
-from fusionbox.passwords import validate_password
-from django.contrib.auth.forms import SetPasswordForm
-
-User._meta.get_field('password').validators.append(validate_password)
-UserCreationForm.base_fields['password2'].validators.append(validate_password)
-SetPasswordForm.base_fields['new_password1'].validators.append(validate_password)
-=======
 old_init = UserChangeForm.__init__
 def new_init(self, *args, **kwargs):
     if args:
@@ -113,5 +83,4 @@
     """
     instance.email = instance.username
 
-pre_save.connect(copy_username_to_email, User)
->>>>>>> e842f3de
+pre_save.connect(copy_username_to_email, User)